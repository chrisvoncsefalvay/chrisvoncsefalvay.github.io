--- conflicted
+++ resolved
@@ -79,7 +79,6 @@
 
 Next, we iterate through each blog post. This is actually quite fast, since (1) we have relatively few of them, (2) they're text documents. We parse the YAML preface at the beginning of each of them. This looks something like this:
 
-<<<<<<< HEAD
 ```{#lst-preamble .yaml lst-cap="Pre-DOI YAML preamble example."}
 
 ---
@@ -210,7 +209,4 @@
 
 And that's it. We can now run this as a Github action, and it'll automatically append DOIs to our posts. 
 
-[As noted](quarto-project-scripts/): Quarto project scripts are pretty awesome stuff. I'm thinking of setting up an `awesome-` for it on Github, because way too few of them are shared properly. I'm hoping this will change.
-=======
-```{#lst-preamble .yaml lst-cap="Pre-DOI YAML preamble example."}
->>>>>>> cdbfa622
+[As noted](quarto-project-scripts/): Quarto project scripts are pretty awesome stuff. I'm thinking of setting up an `awesome-` for it on Github, because way too few of them are shared properly. I'm hoping this will change.